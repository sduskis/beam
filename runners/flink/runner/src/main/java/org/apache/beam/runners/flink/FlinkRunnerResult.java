--- conflicted
+++ resolved
@@ -23,10 +23,7 @@
 import org.apache.beam.sdk.AggregatorRetrievalException;
 import org.apache.beam.sdk.AggregatorValues;
 import org.apache.beam.sdk.PipelineResult;
-<<<<<<< HEAD
-=======
 import org.apache.beam.sdk.metrics.MetricResults;
->>>>>>> f2fe1ae4
 import org.apache.beam.sdk.transforms.Aggregator;
 import org.joda.time.Duration;
 
@@ -40,12 +37,8 @@
   private final Map<String, Object> aggregators;
 
   private final long runtime;
-<<<<<<< HEAD
-  public FlinkRunnerResult(Map<String, Object> aggregators, long runtime) {
-=======
 
   FlinkRunnerResult(Map<String, Object> aggregators, long runtime) {
->>>>>>> f2fe1ae4
     this.aggregators = (aggregators == null || aggregators.isEmpty())
         ? Collections.<String, Object>emptyMap()
         : Collections.unmodifiableMap(aggregators);
