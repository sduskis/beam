/*
 * Licensed to the Apache Software Foundation (ASF) under one
 * or more contributor license agreements.  See the NOTICE file
 * distributed with this work for additional information
 * regarding copyright ownership.  The ASF licenses this file
 * to you under the Apache License, Version 2.0 (the
 * "License"); you may not use this file except in compliance
 * with the License.  You may obtain a copy of the License at
 *
 *     http://www.apache.org/licenses/LICENSE-2.0
 *
 * Unless required by applicable law or agreed to in writing, software
 * distributed under the License is distributed on an "AS IS" BASIS,
 * WITHOUT WARRANTIES OR CONDITIONS OF ANY KIND, either express or implied.
 * See the License for the specific language governing permissions and
 * limitations under the License.
 */
package org.apache.beam.sdk.metrics;

import java.io.Closeable;
import java.io.IOException;
import java.util.concurrent.atomic.AtomicBoolean;
import javax.annotation.Nullable;
import org.slf4j.Logger;
import org.slf4j.LoggerFactory;

/**
 * Manages and provides the metrics container associated with each thread.
 *
 * <p>Users should not interact directly with this class. Instead, use {@link Metrics} and the
 * returned objects to create and modify metrics.
 *
 * <p>The runner should create {@link MetricsContainer} for each context in which metrics are
 * reported (by step and name) and call {@link #setCurrentContainer} before invoking any code that
 * may update metrics within that step. It should call {@link #setCurrentContainer} again to restore
 * the previous container.
 *
 * <p>Alternatively, the runner can use {@link #scopedMetricsContainer(MetricsContainer)} to set the
 * container for the current thread and get a {@link Closeable} that will restore the previous
 * container when closed.
 */
public class MetricsEnvironment {

  private static final Logger LOG = LoggerFactory.getLogger(MetricsContainer.class);

  private static final AtomicBoolean METRICS_SUPPORTED = new AtomicBoolean(false);
  private static final AtomicBoolean REPORTED_MISSING_CONTAINER = new AtomicBoolean(false);

  private static final ThreadLocal<MetricsContainer> CONTAINER_FOR_THREAD =
      new ThreadLocal<MetricsContainer>();

  /**
   * Set the {@link MetricsContainer} for the current thread.
   *
   * @return The previous container for the current thread.
   */
  @Nullable
  public static MetricsContainer setCurrentContainer(@Nullable MetricsContainer container) {
<<<<<<< HEAD
    MetricsContainer previous = getCurrentContainer();
=======
    MetricsContainer previous = CONTAINER_FOR_THREAD.get();
>>>>>>> 57d9bbd7
    if (container == null) {
      CONTAINER_FOR_THREAD.remove();
    } else {
      CONTAINER_FOR_THREAD.set(container);
    }
    return previous;
  }

  /** Called by the run to indicate whether metrics reporting is supported. */
  public static void setMetricsSupported(boolean supported) {
    METRICS_SUPPORTED.set(supported);
  }

  /**
   * Set the {@link MetricsContainer} for the current thread.
   *
   * @return A {@link Closeable} that will reset the current container to the previous
   * {@link MetricsContainer} when closed.
   */
  public static Closeable scopedMetricsContainer(MetricsContainer container) {
    return new ScopedContainer(container);
  }

  private static class ScopedContainer implements Closeable {

    @Nullable
    private final MetricsContainer oldContainer;

    private ScopedContainer(MetricsContainer newContainer) {
      this.oldContainer = setCurrentContainer(newContainer);
    }

    @Override
    public void close() throws IOException {
      setCurrentContainer(oldContainer);
    }
  }

  /**
   * Return the {@link MetricsContainer} for the current thread.
   *
   * <p>May return null if metrics are not supported by the current runner or if the current thread
   * is not a work-execution thread. The first time this happens in a given thread it will log a
   * diagnostic message.
   */
  @Nullable
  public static MetricsContainer getCurrentContainer() {
    MetricsContainer container = CONTAINER_FOR_THREAD.get();
    if (container == null && REPORTED_MISSING_CONTAINER.compareAndSet(false, true)) {
      if (METRICS_SUPPORTED.get()) {
        LOG.error(
            "Unable to update metrics on the current thread. "
                + "Most likely caused by using metrics outside the managed work-execution thread.");
      } else {
        LOG.warn("Reporting metrics are not supported in the current execution environment.");
      }
    }
    return container;
  }
}<|MERGE_RESOLUTION|>--- conflicted
+++ resolved
@@ -56,11 +56,7 @@
    */
   @Nullable
   public static MetricsContainer setCurrentContainer(@Nullable MetricsContainer container) {
-<<<<<<< HEAD
-    MetricsContainer previous = getCurrentContainer();
-=======
     MetricsContainer previous = CONTAINER_FOR_THREAD.get();
->>>>>>> 57d9bbd7
     if (container == null) {
       CONTAINER_FOR_THREAD.remove();
     } else {
